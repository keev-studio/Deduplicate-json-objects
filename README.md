--- conflicted
+++ resolved
@@ -1,4 +1,8 @@
 # Deduplicate Objects from JSON
+
+<p align="center">
+  <img src="images/logo.png" alt="Deduplicate Objects from JSON Logo" width="128">
+</p>
 
 <p align="center">
   <a href="https://marketplace.visualstudio.com/items?itemName=keev-studio.deduplicate-json-objects"><img src="https://img.shields.io/visual-studio-marketplace/v/keev-studio.deduplicate-json-objects?color=blue&label=VS%20Code%20Marketplace" alt="Visual Studio Marketplace Version"></a>
@@ -50,16 +54,7 @@
   },
   {
     "id": 795,
-<<<<<<< HEAD
-    "quoteText": "Fortune favours the brave.",
-    "quoteAuthor": "Terence"
-  },
-  {
-    "id": 796,
-    "quoteText": "Build, build more",
-=======
     "quoteText": "Keep building!",
->>>>>>> 426bdff8
     "quoteAuthor": "Bob the Builder"
   }
 ]
@@ -74,13 +69,8 @@
     "quoteAuthor": "Virgil"
   },
   {
-<<<<<<< HEAD
-    "id": 796,
-    "quoteText": "Build, build more",
-=======
     "id": 795,
     "quoteText": "Keep building!",
->>>>>>> 426bdff8
     "quoteAuthor": "Bob the Builder"
   }
 ]
